--- conflicted
+++ resolved
@@ -26,11 +26,8 @@
       text.split("\n").each do |line|
         @contents << content_from_string(repo, line)
       end
-<<<<<<< HEAD
       @contents.compact!
-      __baked__
-=======
->>>>>>> 4c596908
+
       self
     end
     
