module Grit
  
  class Tree
    lazy_reader :contents
    attr_reader :id
    attr_reader :mode
    attr_reader :name
    
    # Construct the contents of the tree
    #   +repo+ is the Repo
    #   +treeish+ is the reference
    #   +paths+ is an optional Array of directory paths to restrict the tree
    #
    # Returns Grit::Tree (baked)
    def self.construct(repo, treeish, paths = [])
      output = repo.git.ls_tree({}, treeish, *paths)
      self.allocate.construct_initialize(repo, treeish, output)
    end
    
    def construct_initialize(repo, id, text)
      @repo = repo
      @id = id
      @contents = []
      
      text.split("\n").each do |line|
        @contents << content_from_string(repo, line)
      end
      @contents.compact!

      self
    end
    
    def lazy_source
      Tree.construct(@repo, @id, [])
    end
    
    # Create an unbaked Tree containing just the specified attributes
    #   +repo+ is the Repo
    #   +atts+ is a Hash of instance variable data
    #
    # Returns Grit::Tree (unbaked)
    def self.create(repo, atts)
      self.allocate.create_initialize(repo, atts)
    end
    
    # Initializer for Tree.create
    #   +repo+ is the Repo
    #   +atts+ is a Hash of instance variable data
    #
    # Returns Grit::Tree (unbaked)
    def create_initialize(repo, atts)
      @repo = repo
      
      atts.each do |k, v|
        instance_variable_set("@#{k}", v)
      end
      self
    end
    
    # Parse a content item and create the appropriate object
    #   +repo+ is the Repo
    #   +text+ is the single line containing the items data in `git ls-tree` format
    #
    # Returns Grit::Blob or Grit::Tree
    def content_from_string(repo, text)
      mode, type, id, name = text.split(" ", 4)
      case type
        when "tree"
          Tree.create(repo, :id => id, :mode => mode, :name => name)
        when "blob"
          Blob.create(repo, :id => id, :mode => mode, :name => name)
        when "link"
          Blob.create(repo, :id => id, :mode => mode, :name => name)
        when "commit"
          Submodule.create(repo, :id => id, :mode => mode, :name => name)
        else
          raise "Invalid type: #{type}"
      end
    end
    
    # Find the named object in this tree's contents
    #
    # Examples
    #   Repo.new('/path/to/grit').tree/'lib'
    #   # => #<Grit::Tree "6cc23ee138be09ff8c28b07162720018b244e95e">
    #   Repo.new('/path/to/grit').tree/'README.txt'
    #   # => #<Grit::Blob "8b1e02c0fb554eed2ce2ef737a68bb369d7527df">
    #
    # Returns Grit::Blob or Grit::Tree or nil if not found
    def /(file)
      if file =~ /\//
        file.split("/").inject(self) { |acc, x| acc/x } rescue nil
      else
        self.contents.find { |c| c.name == file }
      end
    end
<<<<<<< HEAD
    
    def basename
      File.basename(name)
    end
    
=======

>>>>>>> d34d5300
    # Pretty object inspection
    def inspect
      %Q{#<Grit::Tree "#{@id}">}
    end

    # Find only Tree objects from contents
    def trees
      contents.select {|v| v.kind_of? Tree}
    end

    # Find only Blob objects from contents
    def blobs
      contents.select {|v| v.kind_of? Blob}
    end

    # Compares trees by name
    def <=>(other)
      name <=> other.name
    end
  end # Tree

end # Grit<|MERGE_RESOLUTION|>--- conflicted
+++ resolved
@@ -94,15 +94,11 @@
         self.contents.find { |c| c.name == file }
       end
     end
-<<<<<<< HEAD
     
     def basename
       File.basename(name)
     end
     
-=======
-
->>>>>>> d34d5300
     # Pretty object inspection
     def inspect
       %Q{#<Grit::Tree "#{@id}">}
